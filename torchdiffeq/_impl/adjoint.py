--- conflicted
+++ resolved
@@ -221,14 +221,11 @@
 
     if shapes is not None:
         solution = _flat_to_shape(solution, (len(t),), shapes)
-<<<<<<< HEAD
 
     if event_fn is None:
         return solution
     else:
         return event_t, solution
-=======
-    return solution
 
 
 def find_parameters(module):
@@ -244,5 +241,4 @@
         gen = module._named_members(get_members_fn=find_tensor_attributes)
         return [param for _, param in gen]
     else:
-        return list(module.parameters())
->>>>>>> cd847cfb
+        return list(module.parameters())